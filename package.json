--- conflicted
+++ resolved
@@ -1,10 +1,6 @@
 {
   "name": "@adobe/acc-js-sdk",
-<<<<<<< HEAD
   "version": "1.0.5",
-=======
-  "version": "1.1.0",
->>>>>>> 0e5a287b
   "description": "ACC Javascript SDK",
   "main": "src/index.js",
   "homepage": "https://github.com/adobe/acc-js-sdk#readme",
@@ -15,8 +11,7 @@
   },
   "dependencies": {
     "axios": "^0.21.4",
-    "jsdom": "^16.7.0",
-    "pegjs": "^0.10.0"
+    "jsdom": "^16.7.0"
   },
   "devDependencies": {
     "docdash": "^1.2.0",
