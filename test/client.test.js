/*
Copyright 2020 Adobe. All rights reserved.
This file is licensed to you under the Apache License, Version 2.0 (the "License");
you may not use this file except in compliance with the License. You may obtain a copy
of the License at http://www.apache.org/licenses/LICENSE-2.0

Unless required by applicable law or agreed to in writing, software distributed under
the License is distributed on an "AS IS" BASIS, WITHOUT WARRANTIES OR REPRESENTATIONS
OF ANY KIND, either express or implied. See the License for the specific language
governing permissions and limitations under the License.
*/


/**********************************************************************************
 * 
 * Unit tests for the ACC client
 * 
 *********************************************************************************/

const sdk = require('../src/index.js');
const { Client, ConnectionParameters } = require('../src/client.js');
const DomUtil = require('../src/domUtil.js').DomUtil;
const Mock = require('./mock.js').Mock;
const { HttpError } = require('../src/transport.js');


describe('ACC Client', function () {

    describe('Init', function () {

        it('Should create client', async function () {
            const client = await Mock.makeClient();
            const NLWS = client.NLWS;
            expect(NLWS).toBeTruthy();
            expect(client.isLogged()).toBe(false);
        });

        it('Create client with invalid parameters', () => {
            // No 4th parameter should be ok
            expect(new Client(sdk, ConnectionParameters.ofUserAndPassword("http://acc-sdk:8080", "admin", "admin"))).not.toBeFalsy();
            // Object litteral is ok too
            expect(new Client(sdk, ConnectionParameters.ofUserAndPassword("http://acc-sdk:8080", "admin", "admin"), {})).not.toBeFalsy();
            expect(new Client(sdk, ConnectionParameters.ofUserAndPassword("http://acc-sdk:8080", "admin", "admin"), { representation: "BadgerFish" })).not.toBeFalsy();
            expect(new Client(sdk, ConnectionParameters.ofUserAndPassword("http://acc-sdk:8080", "admin", "admin"), { dummy: 1 })).not.toBeFalsy();
            // Boolean is not ok
            expect(() => { new Client(sdk, ConnectionParameters.ofUserAndPassword("http://acc-sdk:8080", "admin", "admin", true)); }).toThrow("An object litteral is expected");
            expect(() => { new Client(sdk, ConnectionParameters.ofUserAndPassword("http://acc-sdk:8080", "admin", "admin", false)); }).toThrow("An object litteral is expected");
            expect(() => { new Client(sdk, ConnectionParameters.ofUserAndPassword("http://acc-sdk:8080", "admin", "admin", "BadgerFish")); }).toThrow("An object litteral is expected");
            // Invalid representation is not ok
            expect(() => { new Client(sdk, ConnectionParameters.ofUserAndPassword("http://acc-sdk:8080", "admin", "admin", { representation: "Hello" })); }).toThrow("Invalid representation");
        });

        it('Should logon and logoff', async () => {
            const client = await Mock.makeClient();
            client._transport.mockReturnValueOnce(Mock.LOGON_RESPONSE);
            client._transport.mockReturnValueOnce(Mock.LOGOFF_RESPONSE);
            await client.NLWS.xtkSession.logon();
            expect(client.isLogged()).toBe(true);
            var sessionInfoXml = client.getSessionInfo("xml");
            expect(DomUtil.findElement(sessionInfoXml, "serverInfo", true).getAttribute("buildNumber")).toBe("9219");
            await client.NLWS.xtkSession.logoff();
            expect(client.isLogged()).toBe(false);
        });

        it('Should logon and logoff with traces', async () => {
            const client = await Mock.makeClient();
            const logs = await Mock.withMockConsole(async () => {
                client.traceAPICalls(true);
                client._transport.mockReturnValueOnce(Mock.LOGON_RESPONSE);
                client._transport.mockReturnValueOnce(Mock.LOGOFF_RESPONSE);
                await client.NLWS.xtkSession.logon();
                expect(client.isLogged()).toBe(true);
                var sessionInfoXml = client.getSessionInfo("xml");
                expect(DomUtil.findElement(sessionInfoXml, "serverInfo", true).getAttribute("buildNumber")).toBe("9219");
                await client.NLWS.xtkSession.logoff();
                expect(client.isLogged()).toBe(false);    
            })
            expect(logs.length).toBe(4);
            expect(logs[0]).toMatch(/SOAP.*request.*Logon/is)
            expect(logs[1]).toMatch(/SOAP.*response.*LogonResponse/is)
            expect(logs[2]).toMatch(/SOAP.*request.*Logoff/is)
            expect(logs[3]).toMatch(/SOAP.*response.*LogoffResponse/is)
        });

        it('Should fail with traces', async () => {
            const client = await Mock.makeClient();
            const logs = await Mock.withMockConsole(async () => {
                client.traceAPICalls(true);
                client._transport.mockReturnValueOnce(Promise.resolve(`<?xml version='1.0' encoding='UTF-8'?>
                <SOAP-ENV:Envelope xmlns:xsd='http://www.w3.org/2001/XMLSchema' xmlns:xsi='http://www.w3.org/2001/XMLSchema-instance' xmlns:SOAP-ENV='http://schemas.xmlsoap.org/soap/envelope/' xmlns:ns='http://xml.apache.org/xml-soap'>
                    <SOAP-ENV:Body>
                        <SOAP-ENV:Fault>
                        <faultcode>faultcode</faultcode>
                        <faultstring>XXX-000000</faultstring>
                        <detail>detail</detail>
                        </SOAP-ENV:Fault>
                    </SOAP-ENV:Body>
                </SOAP-ENV:Envelope>`));
                await expect(client.NLWS.xtkSession.logon()).rejects.toMatchObject({ errorCode: "XXX-000000" });
            });
            expect(logs.length).toBe(2);
            expect(logs[0]).toMatch(/SOAP.*request.*Logon/is)
            expect(logs[1]).toMatch(/SOAP.*failure.*500.*XXX-000000/is)
        });

        it('Should logon and logoff (remember me)', async () => {
            const client = await Mock.makeClient({ rememberMe: true });

            client._transport.mockReturnValueOnce(Mock.LOGON_RESPONSE);
            await client.NLWS.xtkSession.logon();
            expect(client.isLogged()).toBe(true);
            var sessionInfoXml = client.getSessionInfo("xml");
            expect(DomUtil.findElement(sessionInfoXml, "serverInfo", true).getAttribute("buildNumber")).toBe("9219");

            client._transport.mockReturnValueOnce(Mock.LOGOFF_RESPONSE);
            await client.NLWS.xtkSession.logoff();
            expect(client.isLogged()).toBe(false);
        });

        it("Should support multiple logoff", async () => {
            const client = await Mock.makeClient();
            await client.NLWS.xtkSession.logoff();
            expect(client.isLogged()).toBe(false);
            await client.NLWS.xtkSession.logoff();
            expect(client.isLogged()).toBe(false)
        });

        it('Should fail to call if unlogged', async () => {
            const client = await Mock.makeClient();
            await expect(client.getSchema("nms:recipient")).rejects.toMatchObject({ errorCode: "SDK-000010" });
        });

        it('Should fail if logon does not return a session token', async () => {
            const client = await Mock.makeClient();
            client._transport.mockReturnValueOnce(Mock.LOGON_RESPONSE_NO_SESSIONTOKEN);
            await expect(client.NLWS.xtkSession.logon()).rejects.toMatchObject({ errorCode: "SDK-000007" });
            expect(client.isLogged()).toBe(false);
        });

        it('Should fail if logon does not return a security token', async () => {
            const client = await Mock.makeClient();
            client._transport.mockReturnValueOnce(Mock.LOGON_RESPONSE_NO_SECURITYTOKEN);
            await expect(client.NLWS.xtkSession.logon()).rejects.toMatchObject({ errorCode: "SDK-000007" });
            expect(client.isLogged()).toBe(false);
        });

        it('Should logon with dummy cookie', async () => {
            /* eslint no-global-assign: "off" */
            document = {};
            const client = await Mock.makeClient();
            client._transport.mockReturnValueOnce(Mock.LOGON_RESPONSE);
            await client.NLWS.xtkSession.logon();
            expect(client.isLogged()).toBe(true);
            var sessionInfoXml = client.getSessionInfo("xml");
            expect(DomUtil.findElement(sessionInfoXml, "serverInfo", true).getAttribute("buildNumber")).toBe("9219");
            client._transport.mockReturnValueOnce(Mock.LOGOFF_RESPONSE);
            await client.NLWS.xtkSession.logoff();
            expect(client.isLogged()).toBe(false);
            document = undefined;
        });

        it('Should fail if Logon does not return an UserInfo struture', async () => {
            const client = await Mock.makeClient();
            client._transport.mockReturnValueOnce(Mock.LOGON_RESPONSE_NO_USERINFO);
            await expect(client.NLWS.xtkSession.logon()).rejects.toMatchObject({ errorCode: "SDK-000007" });
            expect(client.isLogged()).toBe(false);
        });

        it('Should fail with invalid credentials type', async () => {
            const client = await Mock.makeClient();
            client._connectionParameters._credentials._type = "Dummy";
            await expect(client.logon()).rejects.toMatchObject({ errorCode: 'SDK-000000' });
        })

        it('Should not crash if calling isLogged on uninitialized client', () => {
            const client = new Client(sdk, { _options: {} });
            expect(client.isLogged()).toBeFalsy();
        })
    });

    describe("Get session Info", () => {

        it('Should get session info with default representation', async () => {
            const client = await Mock.makeClient({ rememberMe: true });
            client._transport.mockReturnValueOnce(Mock.LOGON_RESPONSE);
            await client.NLWS.xtkSession.logon();
            var sessionInfo = client.getSessionInfo();
            expect(sessionInfo.serverInfo.buildNumber).toBe("9219");
        });

        it('Should get session info with BadgerFish representation', async () => {
            const client = await Mock.makeClient({ rememberMe: true });
            client._transport.mockReturnValueOnce(Mock.LOGON_RESPONSE);
            await client.NLWS.xtkSession.logon();
            var sessionInfo = client.getSessionInfo("BadgerFish");
            expect(sessionInfo.serverInfo['@buildNumber']).toBe("9219");
        });

    })

    describe('API calls', () => {
        it('Should getEntityIfMoreRecent', async () => {
            const client = await Mock.makeClient({ representation: "xml" });
            client._transport.mockReturnValueOnce(Mock.LOGON_RESPONSE);
            client._transport.mockReturnValueOnce(Mock.GET_XTK_SESSION_SCHEMA_RESPONSE);
            client._transport.mockReturnValueOnce(Mock.LOGOFF_RESPONSE);
            await client.NLWS.xtkSession.logon();
            const schema = await client.getEntityIfMoreRecent("xtk:schema", "xtk:session");
            var element = DomUtil.getFirstChildElement(schema);
            expect(element.nodeName).toBe("interface");
            expect(element.getAttribute("name")).toBe("persist");
            element = DomUtil.getNextSiblingElement(element);
            expect(element.nodeName).toBe("element");
            expect(element.getAttribute("name")).toBe("sessionInfo");
            element = DomUtil.getNextSiblingElement(element);
            expect(element.nodeName).toBe("element");
            expect(element.getAttribute("name")).toBe("userInfo");
            element = DomUtil.getNextSiblingElement(element);
            expect(element.nodeName).toBe("element");
            expect(element.getAttribute("name")).toBe("session");
            await client.NLWS.xtkSession.logoff();
        });

        it('Should getOption', async () => {
            const client = await Mock.makeClient();
            client._transport.mockReturnValueOnce(Mock.LOGON_RESPONSE);
            client._transport.mockReturnValueOnce(Mock.GET_XTK_SESSION_SCHEMA_RESPONSE);
            await client.NLWS.xtkSession.logon();

            // Method 1: convenience function
            client._transport.mockReturnValueOnce(Mock.GET_DATABASEID_RESPONSE);
            var databaseId = await client.getOption("XtkDatabaseId");
            expect(databaseId).toBe("uFE80000000000000F1FA913DD7CC7C480041161C");
            // Method 2 : SOAP call - will not use cache to get, but will cache result
            client._transport.mockReturnValueOnce(Mock.GET_DATABASEID_RESPONSE);
            var option = await client.NLWS.xtkSession.getOption("XtkDatabaseId");
            expect(option[0]).toBe("uFE80000000000000F1FA913DD7CC7C480041161C");
            expect(option[1]).toBe(6);
            // Call again => should not perform any SOAP calls as its using the
            // cache for both the schema and the option
             databaseId = await client.getOption("XtkDatabaseId");
            expect(databaseId).toBe("uFE80000000000000F1FA913DD7CC7C480041161C");
            // Force not using cache
            client._transport.mockReturnValueOnce(Mock.GET_DATABASEID_RESPONSE);
             databaseId = await client.getOption("XtkDatabaseId", false);
            expect(databaseId).toBe("uFE80000000000000F1FA913DD7CC7C480041161C");
            // Clear cache
            client.clearOptionCache();
            client._transport.mockReturnValueOnce(Mock.GET_DATABASEID_RESPONSE);
             databaseId = await client.getOption("XtkDatabaseId");
            expect(databaseId).toBe("uFE80000000000000F1FA913DD7CC7C480041161C");

            // Without parameters
            await client.NLWS.xtkSession.getOption().catch(e => {
                expect(e.name).toMatch('Error');
            });

            // representations
            client._representation = "json";
            client._transport.mockReturnValueOnce(Mock.GET_DATABASEID_RESPONSE);
            option = await client.NLWS.xtkSession.getOption("XtkDatabaseId");
            expect(option[0]).toBe("uFE80000000000000F1FA913DD7CC7C480041161C");
            expect(option[1]).toBe(6);

            client._representation = "xml";
            client._transport.mockReturnValueOnce(Mock.GET_DATABASEID_RESPONSE);
            option = await client.NLWS.xtkSession.getOption("XtkDatabaseId");
            expect(option[0]).toBe("uFE80000000000000F1FA913DD7CC7C480041161C");
            expect(option[1]).toBe(6);

            client._representation = "invalid";
            option = await client.NLWS.xtkSession.getOption("XtkDatabaseId").catch(e => {
                expect(e.name).toMatch('Error');
            });

            client._transport.mockReturnValueOnce(Mock.LOGOFF_RESPONSE);
            await client.NLWS.xtkSession.logoff();
        });


        describe("Should set option", () => {

            it("Should set option when it does not exist", async () => {
                const client = await Mock.makeClient();
                client._transport.mockReturnValueOnce(Mock.LOGON_RESPONSE);
                client._transport.mockReturnValueOnce(Mock.GET_XTK_SESSION_SCHEMA_RESPONSE);
                await client.NLWS.xtkSession.logon();
    
                // Setting an option for the first time will
                // - try to read the option from the database (as it's not in cache yet): xtk:session#GetOption
                // - use a writer to write the result to the database
                client._transport.mockReturnValueOnce(Mock.GET_OPTION_NOTFOUND_RESPONSE);
                client._transport.mockReturnValueOnce(Promise.resolve(`<?xml version='1.0'?>
                            <SOAP-ENV:Envelope xmlns:xsd='http://www.w3.org/2001/XMLSchema' xmlns:xsi='http://www.w3.org/2001/XMLSchema-instance' xmlns:ns='urn:wpp:default' xmlns:SOAP-ENV='http://schemas.xmlsoap.org/soap/envelope/'>
                            <SOAP-ENV:Body>
                            <WriteResponse xmlns='urn:wpp:default' SOAP-ENV:encodingStyle='http://schemas.xmlsoap.org/soap/encoding/'>
                            </WriteResponse>
                            </SOAP-ENV:Body>
                            </SOAP-ENV:Envelope>`));
                await client.setOption("XtkDatabaseId", "ABC");
                // Reading the option should not make any database access and read from the cache
                var databaseId = await client.getOption("XtkDatabaseId");
                expect(databaseId).toBe("ABC");
            })

            it("Should set option with description", async () => {
                const client = await Mock.makeClient();
                client._transport.mockReturnValueOnce(Mock.LOGON_RESPONSE);
                client._transport.mockReturnValueOnce(Mock.GET_XTK_SESSION_SCHEMA_RESPONSE);
                await client.NLWS.xtkSession.logon();
    
                // Setting an option for the first time will
                // - try to read the option from the database (as it's not in cache yet): xtk:session#GetOption
                // - use a writer to write the result to the database
                client._transport.mockReturnValueOnce(Mock.GET_OPTION_NOTFOUND_RESPONSE);
                client._transport.mockReturnValueOnce(Promise.resolve(`<?xml version='1.0'?>
                            <SOAP-ENV:Envelope xmlns:xsd='http://www.w3.org/2001/XMLSchema' xmlns:xsi='http://www.w3.org/2001/XMLSchema-instance' xmlns:ns='urn:wpp:default' xmlns:SOAP-ENV='http://schemas.xmlsoap.org/soap/envelope/'>
                            <SOAP-ENV:Body>
                            <WriteResponse xmlns='urn:wpp:default' SOAP-ENV:encodingStyle='http://schemas.xmlsoap.org/soap/encoding/'>
                            </WriteResponse>
                            </SOAP-ENV:Body>
                            </SOAP-ENV:Envelope>`));
                await client.setOption("XtkDatabaseId", "ABC", "This is my desc");
                // Reading the option should not make any database access and read from the cache
                var databaseId = await client.getOption("XtkDatabaseId");
                expect(databaseId).toBe("ABC");
            })

            it("Should set existing option with type", async () => {
                const client = await Mock.makeClient();
                client._transport.mockReturnValueOnce(Mock.LOGON_RESPONSE);
                client._transport.mockReturnValueOnce(Mock.GET_XTK_SESSION_SCHEMA_RESPONSE);
                await client.NLWS.xtkSession.logon();
    
                // Setting an option for the first time will
                // - try to read the option from the database (as it's not in cache yet): xtk:session#GetOption. In this case, it will return a numeric option
                // - use a writer to write the result to the database
                client._transport.mockReturnValueOnce(Promise.resolve(`<?xml version='1.0'?>
                        <SOAP-ENV:Envelope xmlns:xsd='http://www.w3.org/2001/XMLSchema' xmlns:xsi='http://www.w3.org/2001/XMLSchema-instance' xmlns:ns='urn:xtk:session' xmlns:SOAP-ENV='http://schemas.xmlsoap.org/soap/envelope/'>
                        <SOAP-ENV:Body>
                            <GetOptionResponse xmlns='urn:xtk:session' SOAP-ENV:encodingStyle='http://schemas.xmlsoap.org/soap/encoding/'>
                                <pstrValue xsi:type='xsd:string'>-123</pstrValue>
                                <pbtType xsi:type='xsd:byte'>3</pbtType>
                            </GetOptionResponse>
                        </SOAP-ENV:Body>
                        </SOAP-ENV:Envelope>`));
                client._transport.mockReturnValueOnce(Promise.resolve(`<?xml version='1.0'?>
                            <SOAP-ENV:Envelope xmlns:xsd='http://www.w3.org/2001/XMLSchema' xmlns:xsi='http://www.w3.org/2001/XMLSchema-instance' xmlns:ns='urn:wpp:default' xmlns:SOAP-ENV='http://schemas.xmlsoap.org/soap/envelope/'>
                            <SOAP-ENV:Body>
                            <WriteResponse xmlns='urn:wpp:default' SOAP-ENV:encodingStyle='http://schemas.xmlsoap.org/soap/encoding/'>
                            </WriteResponse>
                            </SOAP-ENV:Body>
                            </SOAP-ENV:Envelope>`));
                await client.setOption("XtkDatabaseId", "7");
                // Reading the option should not make any database access and read from the cache
                var databaseId = await client.getOption("XtkDatabaseId");
                expect(databaseId).toBe(7);
            })

        })

        it("Should return missing options", async () => {
            const client = await Mock.makeClient();
            client._transport.mockReturnValueOnce(Mock.LOGON_RESPONSE);
            await client.NLWS.xtkSession.logon();

            // Get missing option
            client._transport.mockReturnValueOnce(Mock.GET_XTK_SESSION_SCHEMA_RESPONSE);
            client._transport.mockReturnValueOnce(Mock.GET_OPTION_NOTFOUND_RESPONSE);
            var value = await client.getOption("ZZ");
            expect(value).toBeNull();

            // Check missing option is cached too
            value = await client.getOption("ZZ");
            expect(value).toBeNull();

            // Defense case where resulting parameters are missing. This is a forged answer, should not happen
            // in reality
            client._transport.mockReturnValueOnce(Mock.GET_OPTION_MISSING_DATA_RESPONSE);
            await client.getOption("YY").catch(e => {
                expect(e.statusCode).toBe(400);
                expect(e.faultCode).toMatch('Missing parameter for method');
            });
        });

        it("Should return schema definition", async () => {
            const client = await Mock.makeClient();
            client._transport.mockReturnValueOnce(Mock.LOGON_RESPONSE);
            await client.NLWS.xtkSession.logon();

            client._transport.mockReturnValueOnce(Mock.GET_NMS_EXTACCOUNT_SCHEMA_RESPONSE);
            var schema = await client.getSchema("nms:extAccount");
            expect(schema["namespace"]).toBe("nms");
            expect(schema["name"]).toBe("extAccount");

            // Ask again, should use cache
            schema = await client.getSchema("nms:extAccount");
            expect(schema["namespace"]).toBe("nms");
            expect(schema["name"]).toBe("extAccount");

            // Clear cache and ask again
            client.clearEntityCache();
            client._transport.mockReturnValueOnce(Mock.GET_NMS_EXTACCOUNT_SCHEMA_RESPONSE);
            schema = await client.getSchema("nms:extAccount");
            expect(schema["namespace"]).toBe("nms");
            expect(schema["name"]).toBe("extAccount");

            // Ask as XML
            schema = await client.getSchema("nms:extAccount", "xml");
            expect(schema.getAttribute("namespace")).toBe("nms");
            expect(schema.getAttribute("name")).toBe("extAccount");

            // Ask as BadgerFish
            schema = await client.getSchema("nms:extAccount", "BadgerFish");
            expect(schema["@namespace"]).toBe("nms");
            expect(schema["@name"]).toBe("extAccount");

            // Ask with invalid representation
            await expect(client.getSchema("nms:extAccount", "invalid")).rejects.toMatchObject({ errorCode: 'SDK-000004' }); 

            // Get missing schema
            client.clearAllCaches();
            client._transport.mockReturnValueOnce(Mock.GET_MISSING_SCHEMA_RESPONSE);
            schema = await client.getSchema("nms:dummy", "BadgerFish");
            expect(schema).toBeNull();
            client.clearAllCaches();
            client._transport.mockReturnValueOnce(Mock.GET_MISSING_SCHEMA_RESPONSE);
            schema = await client.getSchema("nms:dummy", "xml");
            expect(schema).toBeNull();

            client._transport.mockReturnValueOnce(Mock.LOGOFF_RESPONSE);
            await client.NLWS.xtkSession.logoff();
        });

        it("Should return sys enum definition", async () => {
            const client = await Mock.makeClient({ representation: "BadgerFish" });
            client._transport.mockReturnValueOnce(Mock.LOGON_RESPONSE);
            await client.NLWS.xtkSession.logon();

            client._transport.mockReturnValueOnce(Mock.GET_NMS_EXTACCOUNT_SCHEMA_RESPONSE);
            var sysEnum = await client.getSysEnum("nms:extAccount:encryptionType");
            expect(sysEnum["@basetype"]).toBe("byte");
            expect(sysEnum["@name"]).toBe("encryptionType");
            expect(sysEnum.value[0]["@name"]).toBe("none");
            expect(sysEnum.value[1]["@name"]).toBe("ssl");

            // Find sysEnum by relative name
            sysEnum = await client.getSysEnum("encryptionType", "nms:extAccount");
            expect(sysEnum["@basetype"]).toBe("byte");
            expect(sysEnum["@name"]).toBe("encryptionType");
            expect(sysEnum.value[0]["@name"]).toBe("none");
            expect(sysEnum.value[1]["@name"]).toBe("ssl");

            // Schema name should be valid, i.e. "nms:extAccount" and not "extAccount"
            await expect(client.getSysEnum("encryptionType", "extAccount")).rejects.toMatchObject({ errorCode: "SDK-000006" });
            // Schema name must be a string
            await expect(client.getSysEnum("encryptionType", new Date())).rejects.toMatchObject({ errorCode: "SDK-000006" });
            // With one parameter, enum name must be fully qualified, i.e. "nms:extAccount:encryptionType"
            await expect(client.getSysEnum("encryptionType")).rejects.toMatchObject({ errorCode: "SDK-000006" });
            await expect(client.getSysEnum("extAccount:encryptionType")).rejects.toMatchObject({ errorCode: "SDK-000006" });

            // Enum does not exist
            sysEnum = await client.getSysEnum("nms:extAccount:notFound");
            expect(sysEnum).toBeUndefined();

            // Get cached XML representation
            client._representation = "xml";
            sysEnum = await client.getSysEnum("nms:extAccount:encryptionType");
            expect(sysEnum.getAttribute("basetype")).toBe("byte");

            // Invalid representation
            const startSchema = await client.getSchema("nms:extAccount");
            client._representation = "invalid";
            await expect(client.getSysEnum("encryptionType", startSchema)).rejects.toMatchObject({ errorCode: "SDK-000006" });
            client._representation = "xml";

            // Get non-cached XML representation 
            client.clearAllCaches();
            client._transport.mockReturnValueOnce(Mock.GET_NMS_EXTACCOUNT_SCHEMA_RESPONSE);
            sysEnum = await client.getSysEnum("nms:extAccount:encryptionType");
            expect(sysEnum.getAttribute("basetype")).toBe("byte");

            // Schema does not exist
            client.clearAllCaches();
            client._transport.mockReturnValueOnce(Mock.GET_MISSING_SCHEMA_RESPONSE);
            await expect(client.getSysEnum("nms:dummy:encryptionType")).rejects.toMatchObject({ errorCode: "SDK-000006" });

            client._transport.mockReturnValueOnce(Mock.LOGOFF_RESPONSE);
            await client.NLWS.xtkSession.logoff();
        });

        it("getSysEnum should support schemas which do not have enumerations (BadgerFish representation)", async () => {
            const client = await Mock.makeClient();
            client._representation = "BadgerFish";
            client._transport.mockReturnValueOnce(Mock.LOGON_RESPONSE);
            await client.NLWS.xtkSession.logon();

            client._transport.mockReturnValueOnce(Mock.GET_XTK_ALL_SCHEMA_RESPONSE);
            var sysEnum = await client.getSysEnum("xtk:all:encryptionType");
            expect(sysEnum).toBeUndefined();
        });

        it("getSysEnum should support schemas which do not have enumerations (XML representation)", async () => {
            const client = await Mock.makeClient();
            client._representation = "xml";
            client._transport.mockReturnValueOnce(Mock.LOGON_RESPONSE);
            await client.NLWS.xtkSession.logon();

            client._transport.mockReturnValueOnce(Mock.GET_XTK_ALL_SCHEMA_RESPONSE);
            var sysEnum = await client.getSysEnum("xtk:all:encryptionType");
            expect(sysEnum).toBeUndefined();
        });

        it("getSysEnum should support schemas which do not have enumerations (SimpleJson representation)", async () => {
            const client = await Mock.makeClient();
            client._transport.mockReturnValueOnce(Mock.LOGON_RESPONSE);
            await client.NLWS.xtkSession.logon();

            client._transport.mockReturnValueOnce(Mock.GET_XTK_ALL_SCHEMA_RESPONSE);
            var sysEnum = await client.getSysEnum("xtk:all:encryptionType");
            expect(sysEnum).toBeUndefined();
        });

        it("getSysEnum should fail if schema not found", async () => {
            const client = await Mock.makeClient();
            client._transport.mockReturnValueOnce(Mock.LOGON_RESPONSE);
            await client.NLWS.xtkSession.logon();

            client._transport.mockReturnValueOnce(Mock.GET_XTK_ALL_SCHEMA_RESPONSE);
            await expect(client.getSysEnum(":")).rejects.toMatchObject({ errorCode: "SDK-000006" });
        });

        it("getSysEnum should fail on invalid representation)", async () => {
            const client = await Mock.makeClient();
            client._transport.mockReturnValueOnce(Mock.LOGON_RESPONSE);
            await client.NLWS.xtkSession.logon();
            client._transport.mockReturnValueOnce(Mock.GET_XTK_ALL_SCHEMA_RESPONSE);
            await client.getSysEnum("xtk:all:encryptionType"); // cache schema before setting invalid representation
            client._representation = "Dummy";
            await expect(client.getSysEnum("xtk:all:encryptionType")).rejects.toMatchObject({ errorCode: "SDK-000004" });
        });

    });

    describe("Should return sys enum definition with the right representation", () => {
        it("Should return sys enum definition with the default representation", async () => {
            const client = await Mock.makeClient();
            client._transport.mockReturnValueOnce(Mock.LOGON_RESPONSE);
            await client.NLWS.xtkSession.logon();

            client._transport.mockReturnValueOnce(Mock.GET_NMS_EXTACCOUNT_SCHEMA_RESPONSE);
            var sysEnum = await client.getSysEnum("nms:extAccount:encryptionType");
            expect(sysEnum["basetype"]).toBe("byte");
            expect(sysEnum["name"]).toBe("encryptionType");
            expect(sysEnum.value[0]["name"]).toBe("none");
            expect(sysEnum.value[1]["name"]).toBe("ssl");
        });

        it("Should return sys enum definition with the 'BadgerFish' representation", async () => {
            const client = await Mock.makeClient({ representation: "BadgerFish" });
            client._transport.mockReturnValueOnce(Mock.LOGON_RESPONSE);
            await client.NLWS.xtkSession.logon();

            client._transport.mockReturnValueOnce(Mock.GET_NMS_EXTACCOUNT_SCHEMA_RESPONSE);
            var sysEnum = await client.getSysEnum("nms:extAccount:encryptionType");
            expect(sysEnum["@basetype"]).toBe("byte");
            expect(sysEnum["@name"]).toBe("encryptionType");
            expect(sysEnum.value[0]["@name"]).toBe("none");
            expect(sysEnum.value[1]["@name"]).toBe("ssl");
        });

        it("Should return sys enum definition with the 'SimpleJson' representation", async () => {
            const client = await Mock.makeClient();
            client._transport.mockReturnValueOnce(Mock.LOGON_RESPONSE);
            await client.NLWS.xtkSession.logon();

            client._transport.mockReturnValueOnce(Mock.GET_NMS_EXTACCOUNT_SCHEMA_RESPONSE);
            var sysEnum = await client.getSysEnum("nms:extAccount:encryptionType");
            expect(sysEnum["basetype"]).toBe("byte");
            expect(sysEnum["@basetype"]).toBeUndefined();
            expect(sysEnum["name"]).toBe("encryptionType");
            expect(sysEnum.value[0]["name"]).toBe("none");
            expect(sysEnum.value[1]["name"]).toBe("ssl");
        });

        it("Should return sys enum definition with the 'xml' representation", async () => {
            const client = await Mock.makeClient({ representation: "xml" });
            client._transport.mockReturnValueOnce(Mock.LOGON_RESPONSE);
            await client.NLWS.xtkSession.logon();

            client._transport.mockReturnValueOnce(Mock.GET_NMS_EXTACCOUNT_SCHEMA_RESPONSE);
            var sysEnum = await client.getSysEnum("nms:extAccount:encryptionType");
            expect(sysEnum.getAttribute("basetype")).toBe("byte");
            expect(sysEnum.getAttribute("name")).toBe("encryptionType");
            var value = DomUtil.getFirstChildElement(sysEnum, "value");
            expect(value.getAttribute("name")).toBe("none");
            value = DomUtil.getNextSiblingElement(value);
            expect(value.getAttribute("name")).toBe("ssl");
        });
    });

    describe("Get Mid Client", () => {

        it("Should get mid connection", async () => {
            const client = await Mock.makeClient();
            client._transport.mockReturnValueOnce(Mock.LOGON_RESPONSE);
            await client.NLWS.xtkSession.logon();

            client._transport.mockReturnValueOnce(Mock.GET_XTK_QUERY_SCHEMA_RESPONSE);
            client._transport.mockReturnValueOnce(Mock.GET_MID_EXT_ACCOUNT_RESPONSE);
            client._transport.mockReturnValueOnce(Mock.GET_XTK_SESSION_SCHEMA_RESPONSE);
            client._transport.mockReturnValueOnce(Mock.GET_SECRET_KEY_OPTION_RESPONSE);
            var connectionParameters = await sdk.ConnectionParameters.ofExternalAccount(client, "defaultEmailMid");
            var midClient = await sdk.init(connectionParameters);
            midClient._transport = jest.fn();

            midClient._transport.mockReturnValueOnce(Mock.GET_LOGON_MID_RESPONSE);
            await midClient.NLWS.xtkSession.logon();

            midClient._transport.mockReturnValueOnce(Mock.GET_XTK_SESSION_SCHEMA_RESPONSE);
            midClient._transport.mockReturnValueOnce(Mock.GET_TSTCNX_RESPONSE);
            await midClient.NLWS.xtkSession.testCnx();

            midClient._transport.mockReturnValueOnce(Mock.LOGOFF_RESPONSE);
            await midClient.NLWS.xtkSession.logoff();
            client._transport.mockReturnValueOnce(Mock.LOGOFF_RESPONSE);
            await client.NLWS.xtkSession.logoff();
        });

        it("Should fail to get connection for external account which is not a mid-sourcing account", async () => {
            const client = await Mock.makeClient();
            client._transport.mockReturnValueOnce(Mock.LOGON_RESPONSE);
            await client.NLWS.xtkSession.logon();

            client._transport.mockReturnValueOnce(Mock.GET_XTK_QUERY_SCHEMA_RESPONSE);
            client._transport.mockReturnValueOnce(Mock.GET_BAD_EXT_ACCOUNT_RESPONSE);
            client._transport.mockReturnValueOnce(Mock.GET_XTK_SESSION_SCHEMA_RESPONSE);
            client._transport.mockReturnValueOnce(Mock.GET_SECRET_KEY_OPTION_RESPONSE);
            await expect(async () => {
                return sdk.ConnectionParameters.ofExternalAccount(client, "bad");
            }).rejects.toMatchObject({ errorCode: "SDK-000005" });
        })

        it("Should fail if invalid representation", async () => {
            const client = await Mock.makeClient();

            client._transport.mockReturnValueOnce(Mock.LOGON_RESPONSE);
            await client.NLWS.xtkSession.logon();

            client._transport.mockReturnValueOnce(Mock.GET_XTK_QUERY_SCHEMA_RESPONSE);
            client._transport.mockReturnValueOnce(Mock.GET_MID_EXT_ACCOUNT_RESPONSE);
            client._transport.mockReturnValueOnce(Mock.GET_XTK_SESSION_SCHEMA_RESPONSE);
            client._transport.mockReturnValueOnce(Mock.GET_SECRET_KEY_OPTION_RESPONSE);

            await expect(async () => {
                client._representation = "Dummy";
                var connectionParameters = await sdk.ConnectionParameters.ofExternalAccount(client, "defaultEmailMid");
                return sdk.init(connectionParameters);
            }).rejects.toMatchObject({ errorCode: "SDK-000004" });
        });

        // getMidClient internally uses an object encoded in BadgerFish
        // => explicitely test with another representation
        it("Should fail not fail with SimpleJson representation", async () => {
            const client = await Mock.makeClient();
            client._representation = "SimpleJson";

            client._transport.mockReturnValueOnce(Mock.LOGON_RESPONSE);
            await client.NLWS.xtkSession.logon();

            client._transport.mockReturnValueOnce(Mock.GET_XTK_QUERY_SCHEMA_RESPONSE);
            client._transport.mockReturnValueOnce(Mock.GET_MID_EXT_ACCOUNT_RESPONSE);
            client._transport.mockReturnValueOnce(Mock.GET_XTK_SESSION_SCHEMA_RESPONSE);
            client._transport.mockReturnValueOnce(Mock.GET_SECRET_KEY_OPTION_RESPONSE);

            var connectionParameters = await sdk.ConnectionParameters.ofExternalAccount(client, "defaultEmailMid");
            await sdk.init(connectionParameters);
        });

        it("Should get cached cipher", async () => {
            const client = await Mock.makeClient();
            client._transport.mockReturnValueOnce(Mock.LOGON_RESPONSE);
            await client.NLWS.xtkSession.logon();

            client._transport.mockReturnValueOnce(Mock.GET_XTK_SESSION_SCHEMA_RESPONSE);
            client._transport.mockReturnValueOnce(Mock.GET_SECRET_KEY_OPTION_RESPONSE);
            var cipher = await client._getSecretKeyCipher();
            expect(cipher).not.toBeNull();
            expect(cipher.key).not.toBeNull();
            expect(cipher.iv).not.toBeNull();

            // Ask again, should be cached (no mock methods)
            client.clearAllCaches();
            cipher = await client._getSecretKeyCipher();
            expect(cipher).not.toBeNull();
            expect(cipher.key).not.toBeNull();
            expect(cipher.iv).not.toBeNull();

            client._transport.mockReturnValueOnce(Mock.LOGOFF_RESPONSE);
            await client.NLWS.xtkSession.logoff();
        });
    });


    describe("SOAP call with all parameters and return types", () => {

        it("Should call with all parameter types", async () => {
            const client = await Mock.makeClient({ representation: "BadgerFish" });

            client._transport.mockReturnValueOnce(Mock.LOGON_RESPONSE);
            await client.NLWS.xtkSession.logon();

            client._transport.mockReturnValueOnce(Mock.GET_XTK_ALL_SCHEMA_RESPONSE);
            client._transport.mockReturnValueOnce(Mock.GET_XTK_ALL_TYPES_RESPONSE);

            const element = { "@type": "element", "@xtkschema": "nms:recipient" };          // @xtkschema needed to determine root name
            const document = { "@type": "document", "@xtkschema": "nms:recipient" };

            const result = await client.NLWS.xtkAll.allTypes("Hello World", true, 1, 1000, 100000, "100000", "2020-12-31T12:34:56.789Z", "2020-12-31", element, document);
            // Note: should match responses in GET_XTK_ALL_TYPES_RESPONSE
            expect(result.length).toBe(10);
            expect(result[0]).toBe("Hello World");
            expect(result[1]).toBe(true);
            expect(result[2]).toBe(1);
            expect(result[3]).toBe(1000);
            expect(result[4]).toBe(100000);
            expect(result[5]).toBe("100000");
            expect(result[6].toISOString()).toBe("2020-12-31T12:34:56.789Z");
            expect(result[7].toISOString()).toBe("2020-12-31T00:00:00.000Z");
            expect(result[8]["@type"]).toBe("element");
            expect(result[8]["@result"]).toBe("true");
            expect(result[9]["@type"]).toBe("document");
            expect(result[9]["@result"]).toBe("true");

            client._transport.mockReturnValueOnce(Mock.LOGOFF_RESPONSE);
            await client.NLWS.xtkSession.logoff();
        });

        it("Should check xtkschema attribute", async () => {
            const client = await Mock.makeClient();

            client._transport.mockReturnValueOnce(Mock.LOGON_RESPONSE);
            await client.NLWS.xtkSession.logon();

            client._transport.mockReturnValueOnce(Mock.GET_XTK_ALL_SCHEMA_RESPONSE);
            client._transport.mockReturnValueOnce(Mock.GET_XTK_ALL_TYPES_RESPONSE);

            const element = { "@type": "element" };          // @xtkschema needed to determine root name, missing on purpose
            const document = { "@type": "document", "@xtkschema": "nms:recipient" };

            await client.NLWS.xtkAll.allTypes("Hello World", true, 1, 1000, 100000, "2020-12-31T12:34:56.789Z", "2020-12-31", element, document).catch(e => {
                expect(e.name).toMatch('Error');
            });

            client._transport.mockReturnValueOnce(Mock.LOGOFF_RESPONSE);
            await client.NLWS.xtkSession.logoff();
        });
        it("Should fail on unsupported type", async () => {
            const client = await Mock.makeClient();
            client._transport.mockReturnValueOnce(Mock.LOGON_RESPONSE);
            await client.NLWS.xtkSession.logon();

            client._transport.mockReturnValueOnce(Mock.GET_XTK_ALL_SCHEMA_RESPONSE);

            // unsupported input parameter
            await expect(client.NLWS.xtkAll.unsupportedInput()).rejects.toMatchObject({ errorCode: "SDK-000008" });

            // unsupported output parameter
            client._transport.mockReturnValueOnce(Mock.GET_XTK_TYPE_UNSUPPORTED_TYPE_RESPONSE);
            await expect(client.NLWS.xtkAll.unsupported()).rejects.toMatchObject({ errorCode: "SDK-000007" });

            client._transport.mockReturnValueOnce(Mock.LOGOFF_RESPONSE);
            await client.NLWS.xtkSession.logoff();
        });

        it("Should support local return type", async () => {
            const client = await Mock.makeClient();
            client._transport.mockReturnValueOnce(Mock.LOGON_RESPONSE);
            await client.NLWS.xtkSession.logon();

            client._transport.mockReturnValueOnce(Mock.GET_XTK_SESSION_SCHEMA_RESPONSE);
            client._transport.mockReturnValueOnce(Mock.GET_USER_INFO_RESPONSE);
            const userInfo = await client.NLWS.xtkSession.getUserInfo();
            expect(userInfo["login"]).toBe("admin");

            client._transport.mockReturnValueOnce(Mock.LOGOFF_RESPONSE);
            await client.NLWS.xtkSession.logoff();
        });

        it("Should support XML representation", async () => {
            const client = await Mock.makeClient({ representation: "xml" });
            client._transport.mockReturnValueOnce(Mock.LOGON_RESPONSE);
            await client.NLWS.xtkSession.logon();

            client._transport.mockReturnValueOnce(Mock.GET_XTK_SESSION_SCHEMA_RESPONSE);
            client._transport.mockReturnValueOnce(Mock.GET_USER_INFO_RESPONSE);
            const userInfo = await client.NLWS.xtkSession.getUserInfo();
            expect(userInfo.getAttribute("login")).toBe("admin");

            client._transport.mockReturnValueOnce(Mock.LOGOFF_RESPONSE);
            await client.NLWS.xtkSession.logoff();
        });

        it("Should fail if schema does not exist", async () => {
            const client = await Mock.makeClient();
            client._transport.mockReturnValueOnce(Mock.LOGON_RESPONSE);
            await client.NLWS.xtkSession.logon();

            client._transport.mockReturnValueOnce(Mock.GET_MISSING_SCHEMA_RESPONSE);
            await expect(client.NLWS.xtkNotFound.unsupported()).rejects.toMatchObject({ errorCode: "SDK-000009" });

            // Call directly
            client._transport.mockReturnValueOnce(Mock.GET_MISSING_SCHEMA_RESPONSE);
            const callContext = { schemaId: "xtk:notFound" };
            await expect(client._callMethod("dummy", callContext)).rejects.toMatchObject({ errorCode: "SDK-000009" });

            client._transport.mockReturnValueOnce(Mock.LOGOFF_RESPONSE);
            await client.NLWS.xtkSession.logoff();
        });

        it("Should fail if method does not exist", async () => {
            const client = await Mock.makeClient();
            client._transport.mockReturnValueOnce(Mock.LOGON_RESPONSE);
            await client.NLWS.xtkSession.logon();

            client._transport.mockReturnValueOnce(Mock.GET_XTK_SESSION_SCHEMA_RESPONSE);
            await expect(client.NLWS.xtkSession.unsupported()).rejects.toMatchObject({ errorCode: "SDK-000009" });

            client._transport.mockReturnValueOnce(Mock.LOGOFF_RESPONSE);
            await client.NLWS.xtkSession.logoff();
        });

        it("Should fail if calling non static function without object", async () => {
            const client = await Mock.makeClient();
            client._transport.mockReturnValueOnce(Mock.LOGON_RESPONSE);
            await client.NLWS.xtkSession.logon();

            client._transport.mockReturnValueOnce(Mock.GET_XTK_SESSION_SCHEMA_RESPONSE);
            await expect(client.NLWS.xtkSession.nonStatic()).rejects.toMatchObject({ errorCode: "SDK-000009" });

            client._transport.mockReturnValueOnce(Mock.LOGOFF_RESPONSE);
            await client.NLWS.xtkSession.logoff();
        });

        it("Should start workflow (hack)", async () => {
            const client = await Mock.makeClient();
            client._transport.mockReturnValueOnce(Mock.LOGON_RESPONSE);
            await client.NLWS.xtkSession.logon();

            client._transport.mockReturnValueOnce(Mock.GET_XTK_WORKFLOW_SCHEMA_RESPONSE);
            client._transport.mockImplementationOnce(options => {
                const doc = DomUtil.parse(options.data);
                const body = DomUtil.findElement(doc.documentElement, "SOAP-ENV:Body");
                const method = DomUtil.getFirstChildElement(body);
                const parameters = DomUtil.findElement(method, "parameters");
                const variables = DomUtil.getFirstChildElement(parameters, "variables");
                if (!variables)
                    throw new Error("Did not find 'variables' node");
                if (variables.getAttribute("hello") != "world")
                    throw new Error("Did not find 'hello' variable");

                return Promise.resolve(`<?xml version='1.0'?>
                    <SOAP-ENV:Envelope xmlns:xsd='http://www.w3.org/2001/XMLSchema' xmlns:xsi='http://www.w3.org/2001/XMLSchema-instance' xmlns:ns='urn:xtk:workflow' xmlns:SOAP-ENV='http://schemas.xmlsoap.org/soap/envelope/'>
                        <SOAP-ENV:Body>
                        <StartWithParametersResponse xmlns='urn:xtk:workflow' SOAP-ENV:encodingStyle='http://schemas.xmlsoap.org/soap/encoding/'>
                        </StartWithParametersResponse>
                        </SOAP-ENV:Body>
                    </SOAP-ENV:Envelope>`);
            });
            await client.NLWS.xtkWorkflow.startWithParameters(4900, { "hello": "world" });

            client._transport.mockReturnValueOnce(Mock.LOGOFF_RESPONSE);
            await client.NLWS.xtkSession.logoff();
        });

        it("Should call non static method", async () => {
            const client = await Mock.makeClient();
            client._transport.mockReturnValueOnce(Mock.LOGON_RESPONSE);
            await client.NLWS.xtkSession.logon();

            client._transport.mockReturnValueOnce(Mock.GET_XTK_QUERY_SCHEMA_RESPONSE);
            client._transport.mockReturnValueOnce(Mock.GET_QUERY_EXECUTE_RESPONSE);
            var queryDef = {
                "schema": "nms:extAccount",
                "operation": "select",
                "select": {
                    "node": [
                        { "expr": "@id" },
                        { "expr": "@name" }
                    ]
                }
            };
            var query = client.NLWS.xtkQueryDef.create(queryDef);
            await query.executeQuery();

            queryDef = DomUtil.parse(`<queryDef schema="nms:extAccount" operation="select">
                    <select>
                        <node expr="@id"/>
                        <node expr="@name"/>
                    </select>
                </queryDef>`);
            client._representation = "xml";
            client._transport.mockReturnValueOnce(Mock.GET_QUERY_EXECUTE_RESPONSE);
            query = client.NLWS.xtkQueryDef.create(queryDef);
            await query.executeQuery();

            client._representation = "invalid";
            client.NLWS.xtkQueryDef.create(queryDef)
            await expect(async () => {
                return query.executeQuery();
            }).rejects.toMatchObject({ errorCode: "SDK-000004" });

            client._transport.mockReturnValueOnce(Mock.LOGOFF_RESPONSE);
            await client.NLWS.xtkSession.logoff();

        });

        it("Should fail to return DOMDocument with unsupported representation", async () => {
            const client = await Mock.makeClient();
            client._transport.mockReturnValueOnce(Mock.LOGON_RESPONSE);
            await client.NLWS.xtkSession.logon();
            client._transport.mockReturnValueOnce(Mock.GET_XTK_SESSION_SCHEMA_RESPONSE);

            client._transport.mockReturnValueOnce(Mock.GET_GETDOCUMENT_RESPONSE);
            client._representation = "xml";
            await client.NLWS.xtkPersist.getDocument();

            client._transport.mockReturnValueOnce(Mock.GET_GETDOCUMENT_RESPONSE);
            client._representation = "invalid";
            await expect(async() => {
                return client.NLWS.xtkPersist.getDocument();
            }).rejects.toMatchObject({ errorCode: "SDK-000004" });

            client._transport.mockReturnValueOnce(Mock.LOGOFF_RESPONSE);
            await client.NLWS.xtkSession.logoff();
        });

        it("Should fail to return DOMElement with unsupported representation", async () => {
            const client = await Mock.makeClient();
            client._transport.mockReturnValueOnce(Mock.LOGON_RESPONSE);
            await client.NLWS.xtkSession.logon();
            client._transport.mockReturnValueOnce(Mock.GET_XTK_SESSION_SCHEMA_RESPONSE);

            client._transport.mockReturnValueOnce(Mock.GET_GETELEMENT_RESPONSE);
            client._representation = "xml";
            await client.NLWS.xtkPersist.getElement();

            client._transport.mockReturnValueOnce(Mock.GET_GETELEMENT_RESPONSE);
            client._representation = "invalid";
            await expect(async() => {
                return client.NLWS.xtkPersist.getElement();
            }).rejects.toMatchObject({ errorCode: "SDK-000004" });

            client._transport.mockReturnValueOnce(Mock.LOGOFF_RESPONSE);
            await client.NLWS.xtkSession.logoff();
        });

        it("Should fail to pass DOMDocument with unsupported representation", async () => {
            const client = await Mock.makeClient();
            client._transport.mockReturnValueOnce(Mock.LOGON_RESPONSE);
            await client.NLWS.xtkSession.logon();
            client._transport.mockReturnValueOnce(Mock.GET_XTK_SESSION_SCHEMA_RESPONSE);

            const document = DomUtil.parse("<root/>");
            client._transport.mockReturnValueOnce(Mock.GET_SETDOCUMENT_RESPONSE);
            client._representation = "xml";
            await client.NLWS.xtkPersist.setDocument(document);

            client._transport.mockReturnValueOnce(Mock.GET_SETDOCUMENT_RESPONSE);
            client._representation = "invalid";
            await expect(async() => {
                return client.NLWS.xtkPersist.setDocument(document);
            }).rejects.toMatchObject({ errorCode: "SDK-000004" });

            client._transport.mockReturnValueOnce(Mock.LOGOFF_RESPONSE);
            await client.NLWS.xtkSession.logoff();
        });


        it("Should fail to pass DOMElement with unsupported representation", async () => {
            const client = await Mock.makeClient();
            client._transport.mockReturnValueOnce(Mock.LOGON_RESPONSE);
            await client.NLWS.xtkSession.logon();
            client._transport.mockReturnValueOnce(Mock.GET_XTK_SESSION_SCHEMA_RESPONSE);

            const element = DomUtil.parse("<root/>").documentElement;
            client._transport.mockReturnValueOnce(Mock.GET_SETELEMENT_RESPONSE);
            client._representation = "xml";
            await client.NLWS.xtkPersist.setElement(element);

            client._transport.mockReturnValueOnce(Mock.GET_SETELEMENT_RESPONSE);
            client._representation = "invalid";
            await expect(async() => {
                return client.NLWS.xtkPersist.setElement(element);
            }).rejects.toMatchObject({ errorCode: "SDK-000004" });

            client._transport.mockReturnValueOnce(Mock.LOGOFF_RESPONSE);
            await client.NLWS.xtkSession.logoff();
        });

        it("Should support mutable calls", async () => {
            // Some methods can mutate the object on which they apply. This is for instance the case of the xtk:queryDef#SelectAll method. 
            // You call it on a queryDef, and it internally returns a new query definition which contain select nodes for all the nodes of the schema. 
            // When such a method is called, the SDK will know how to "mutate" the corresponding object.
            const client = await Mock.makeClient();
            client._transport.mockReturnValueOnce(Mock.LOGON_RESPONSE);
            await client.NLWS.xtkSession.logon();
            
            var queryDef = {
                "schema": "xtk:option",
                "operation": "getIfExists",
            };
            client._transport.mockReturnValueOnce(Mock.GET_XTK_QUERY_SCHEMA_RESPONSE);
            var query = client.NLWS.xtkQueryDef.create(queryDef);

            client._transport.mockReturnValueOnce(Promise.resolve(`<?xml version='1.0'?>
                    <SOAP-ENV:Envelope xmlns:xsd='http://www.w3.org/2001/XMLSchema' xmlns:xsi='http://www.w3.org/2001/XMLSchema-instance' xmlns:ns='urn:xtk:queryDef' xmlns:SOAP-ENV='http://schemas.xmlsoap.org/soap/envelope/'>
                    <SOAP-ENV:Body>
                    <SelectAllResponse xmlns='urn:xtk:queryDef' SOAP-ENV:encodingStyle='http://schemas.xmlsoap.org/soap/encoding/'>
                        <entity xsi:type='ns:Element' SOAP-ENV:encodingStyle='http://xml.apache.org/xml-soap/literalxml'>
                            <queryDef operation="get" schema="xtk:option" startPath="/" xtkschema="xtk:queryDef">
                            <select>
                            <node expr="@id" noComputeString="true"/>
                            <node expr="@name" noComputeString="true"/>
                            <node expr="@type" noComputeString="true"/>
                            <node anyType="true" expr="desc" noComputeString="true"/>
                            <node expr="@dataType" noComputeString="true"/>
                            <node expr="@stringValue" noComputeString="true"/>
                            <node expr="@longValue" noComputeString="true"/>
                            <node expr="@doubleValue" noComputeString="true"/>
                            <node expr="@timeStampValue" noComputeString="true"/>
                            <node anyType="true" expr="memoValue" noComputeString="true"/>
                            <node expr="[@createdBy-id]" noComputeString="true"/>
                            <node expr="[@modifiedBy-id]" noComputeString="true"/>
                            <node expr="@created" noComputeString="true"/>
                            <node expr="@lastModified" noComputeString="true"/>
                            </select>
                            </queryDef>
                        </entity>
                    </SelectAllResponse>
                    </SOAP-ENV:Body>
                    </SOAP-ENV:Envelope>`));
            await query.selectAll(false);
            
            // Check that query has new nodes
            const object = query.inspect();         // JSON query object
            expect(object.select.node.length).toBe(14);
        })

    });

    // Fails to use xtk:persist unless xtk:session loaded before

    describe("Issue #3", () => {

        it("getIfExists with empty result", async () => {
            const client = await Mock.makeClient();
            client._transport.mockReturnValueOnce(Mock.LOGON_RESPONSE);
            await client.NLWS.xtkSession.logon();

            client._transport.mockReturnValueOnce(Mock.GET_XTK_QUERY_SCHEMA_RESPONSE);

            client._transport.mockReturnValueOnce(Promise.resolve(`<?xml version='1.0'?>
            <SOAP-ENV:Envelope xmlns:xsd='http://www.w3.org/2001/XMLSchema' xmlns:xsi='http://www.w3.org/2001/XMLSchema-instance' xmlns:ns='urn:xtk:queryDef' xmlns:SOAP-ENV='http://schemas.xmlsoap.org/soap/envelope/'>
            <SOAP-ENV:Body>
            <ExecuteQueryResponse xmlns='urn:xtk:queryDef' SOAP-ENV:encodingStyle='http://schemas.xmlsoap.org/soap/encoding/'>
                <pdomOutput xsi:type='ns:Element' SOAP-ENV:encodingStyle='http://xml.apache.org/xml-soap/literalxml'>
                <extAccount/>
                </pdomOutput></ExecuteQueryResponse>
            </SOAP-ENV:Body>
            </SOAP-ENV:Envelope>`));

            var queryDef = {
                "schema": "nms:extAccount",
                "operation": "getIfExists",
                "select": {
                    "node": [
                        { "expr": "@id" },
                        { "expr": "@name" }
                    ]
                }
            };

            // GetIfExists should return null
            var query = client.NLWS.xtkQueryDef.create(queryDef);
            var extAccount = await query.executeQuery();
            expect(extAccount).toBeNull();
        });

        it("select with empty result", async () => {
            const client = await Mock.makeClient();
            client._transport.mockReturnValueOnce(Mock.LOGON_RESPONSE);
            await client.NLWS.xtkSession.logon();

            client._transport.mockReturnValueOnce(Mock.GET_XTK_QUERY_SCHEMA_RESPONSE);

            client._transport.mockReturnValueOnce(Promise.resolve(`<?xml version='1.0'?>
            <SOAP-ENV:Envelope xmlns:xsd='http://www.w3.org/2001/XMLSchema' xmlns:xsi='http://www.w3.org/2001/XMLSchema-instance' xmlns:ns='urn:xtk:queryDef' xmlns:SOAP-ENV='http://schemas.xmlsoap.org/soap/envelope/'>
            <SOAP-ENV:Body>
            <ExecuteQueryResponse xmlns='urn:xtk:queryDef' SOAP-ENV:encodingStyle='http://schemas.xmlsoap.org/soap/encoding/'>
                <pdomOutput xsi:type='ns:Element' SOAP-ENV:encodingStyle='http://xml.apache.org/xml-soap/literalxml'>
                <extAccount-collection/>
                </pdomOutput></ExecuteQueryResponse>
            </SOAP-ENV:Body>
            </SOAP-ENV:Envelope>`));

            var queryDef = {
                "schema": "nms:extAccount",
                "operation": "select",
                "select": {
                    "node": [
                        { "expr": "@id" },
                        { "expr": "@name" }
                    ]
                }
            };

            // Select should return empty array
            var query = client.NLWS.xtkQueryDef.create(queryDef);
            var extAccount = await query.executeQuery();
            expect(extAccount).toEqual({ extAccount: [] });
        });

        it("getIfExists with a result of exactly one element", async () => {
            const client = await Mock.makeClient();
            client._transport.mockReturnValueOnce(Mock.LOGON_RESPONSE);
            await client.NLWS.xtkSession.logon();

            client._transport.mockReturnValueOnce(Mock.GET_XTK_QUERY_SCHEMA_RESPONSE);

            client._transport.mockReturnValueOnce(Promise.resolve(`<?xml version='1.0'?>
            <SOAP-ENV:Envelope xmlns:xsd='http://www.w3.org/2001/XMLSchema' xmlns:xsi='http://www.w3.org/2001/XMLSchema-instance' xmlns:ns='urn:xtk:queryDef' xmlns:SOAP-ENV='http://schemas.xmlsoap.org/soap/envelope/'>
            <SOAP-ENV:Body>
            <ExecuteQueryResponse xmlns='urn:xtk:queryDef' SOAP-ENV:encodingStyle='http://schemas.xmlsoap.org/soap/encoding/'>
                <pdomOutput xsi:type='ns:Element' SOAP-ENV:encodingStyle='http://xml.apache.org/xml-soap/literalxml'>
                <extAccount id="1"/>
                </pdomOutput></ExecuteQueryResponse>
            </SOAP-ENV:Body>
            </SOAP-ENV:Envelope>`));

            var queryDef = {
                "schema": "nms:extAccount",
                "operation": "getIfExists",
                "select": {
                    "node": [
                        { "expr": "@id" },
                        { "expr": "@name" }
                    ]
                }
            };

            // GetIfExists should return element
            var query = client.NLWS.xtkQueryDef.create(queryDef);
            var extAccount = await query.executeQuery();
            expect(extAccount).toEqual({ "id": "1" });
        });

        it("select with a result of exactly one element", async () => {
            const client = await Mock.makeClient();
            client._transport.mockReturnValueOnce(Mock.LOGON_RESPONSE);
            await client.NLWS.xtkSession.logon();

            client._transport.mockReturnValueOnce(Mock.GET_XTK_QUERY_SCHEMA_RESPONSE);

            client._transport.mockReturnValueOnce(Promise.resolve(`<?xml version='1.0'?>
            <SOAP-ENV:Envelope xmlns:xsd='http://www.w3.org/2001/XMLSchema' xmlns:xsi='http://www.w3.org/2001/XMLSchema-instance' xmlns:ns='urn:xtk:queryDef' xmlns:SOAP-ENV='http://schemas.xmlsoap.org/soap/envelope/'>
            <SOAP-ENV:Body>
            <ExecuteQueryResponse xmlns='urn:xtk:queryDef' SOAP-ENV:encodingStyle='http://schemas.xmlsoap.org/soap/encoding/'>
                <pdomOutput xsi:type='ns:Element' SOAP-ENV:encodingStyle='http://xml.apache.org/xml-soap/literalxml'>
                <extAccount-collection><extAccount id="1"/></extAccount-collection>
                </pdomOutput></ExecuteQueryResponse>
            </SOAP-ENV:Body>
            </SOAP-ENV:Envelope>`));

            var queryDef = {
                "schema": "nms:extAccount",
                "operation": "select",
                "select": {
                    "node": [
                        { "expr": "@id" },
                        { "expr": "@name" }
                    ]
                }
            };

            var query = client.NLWS.xtkQueryDef.create(queryDef);
            var extAccount = await query.executeQuery();
            expect(extAccount).toEqual({ extAccount: [{ "id": "1" }] });
        });
    })

    describe("Representations", () => {

        it("from default representation", async () => {
            const client = await Mock.makeClient();
            var xml = DomUtil.toXMLString(client.fromRepresentation("root", {}));
            expect(xml).toBe("<root/>");
        })

        it("from SimpleJson representation", async () => {
            const client = await Mock.makeClient();
            var xml = DomUtil.toXMLString(client.fromRepresentation("root", {}, "SimpleJson"));
            expect(xml).toBe("<root/>");
        })

        describe("Convert across representations ", () => {

            it("Should convert from BadgerFish to BadgerFish", async () => {
                const client = await Mock.makeClient();
                var from = { "@id": "1", "child": {} };
                var to = client.convertToRepresentation(from, "BadgerFish", "BadgerFish");
                expect(to).toStrictEqual(from);
            })

            it("Should convert from BadgerFish to SimpleJson", async () => {
                const client = await Mock.makeClient();
                var from = { "@id": "1", "child": {} };
                var to = client.convertToRepresentation(from, "BadgerFish", "SimpleJson");
                expect(to).toStrictEqual({ id: "1", child: {} });
            })


        });

        it("Compare representations", async () => {
            const client = await Mock.makeClient();
            expect(() => { client.isSameRepresentation("json", "json") }).toThrow("SDK-000004");
            expect(() => { client.isSameRepresentation("json", "BadgerFish") }).toThrow("SDK-000004");
            expect(() => { client.isSameRepresentation("BadgerFish", "json") }).toThrow("SDK-000004");
            expect(client.isSameRepresentation("SimpleJson", "SimpleJson")).toBeTruthy();
            expect(client.isSameRepresentation("BadgerFish", "SimpleJson")).toBeFalsy();
            expect(client.isSameRepresentation("SimpleJson", "BadgerFish")).toBeFalsy();
            expect(client.isSameRepresentation("xml", "BadgerFish")).toBeFalsy();
            expect(client.isSameRepresentation("SimpleJson", "xml")).toBeFalsy();
            expect(() => { client.isSameRepresentation("Xml", "Xml") }).toThrow("SDK-000004");
            expect(() => { client.isSameRepresentation("xml", "Xml") }).toThrow("SDK-000004");
            expect(() => { client.isSameRepresentation("Xml", "xml") }).toThrow("SDK-000004");
            expect(() => { client.isSameRepresentation("", "xml") }).toThrow("SDK-000004");
            expect(() => { client.isSameRepresentation("xml", "") }).toThrow("SDK-000004");
            expect(() => { client.isSameRepresentation("xml", null) }).toThrow("SDK-000004");
        })
    });

    describe("Call which returns a single DOM document", () => {

        it("Should work with SimpleJson representation", async () => {
            const client = await Mock.makeClient();
            client._transport.mockReturnValueOnce(Mock.LOGON_RESPONSE);
            await client.NLWS.xtkSession.logon();

            client._transport.mockReturnValueOnce(Mock.GET_GETSCHEMA_HELLO_RESPONSE);
            client._transport.mockReturnValueOnce(Mock.GET_HELLO_RESPONSE);
            var doc = await client.NLWS.xtkHello.world();
            expect(doc).toEqual({ world: "cruel" });
        });

        it("Should fail with Xml representation", async () => {
            const client = await Mock.makeClient();
            client._transport.mockReturnValueOnce(Mock.LOGON_RESPONSE);
            await client.NLWS.xtkSession.logon();

            // Make a successful call with "SimpleJson" first to make sure the schema
            // and method are cached. If not, getting the schema will fail when we
            // pass an incorrect representation and hence, we'll not reach the code
            // that should fail decodeing the DOM document returned by the "World" function
            client._transport.mockReturnValueOnce(Mock.GET_GETSCHEMA_HELLO_RESPONSE);
            client._transport.mockReturnValueOnce(Mock.GET_HELLO_RESPONSE);
            var doc = await client.NLWS.xtkHello.world();
            expect(doc).toEqual({ world: "cruel" });

            await expect(async () => {
                client._representation = "Dummy";
                client._transport.mockReturnValueOnce(Mock.GET_HELLO_RESPONSE);
                var doc = await client.NLWS.xtkHello.world();
                expect(doc).toEqual({ world: "cruel" });
            }).rejects.toMatchObject({ errorCode: "SDK-000004" });
        });
    });

    describe("Logon with session token", () => {
        // With session token logon, the session token is passed by the caller, and therefore the will be no "Logon" call
      
        it("Should create logged client", async() => {
            const connectionParameters = sdk.ConnectionParameters.ofSessionToken("http://acc-sdk:8080", "mc/");
            const client = await sdk.init(connectionParameters);
            client._transport = jest.fn();
            expect(client.isLogged()).toBeFalsy();
            await client.logon();
            expect(client.isLogged()).toBeTruthy();
            await client.logoff();
            expect(client.isLogged()).toBeFalsy();
        })
    })


    describe("Anonymous login", () => {
        // With anonymous login, one is always logged
      
        it("Should create anonymous client", async() => {
            const connectionParameters = sdk.ConnectionParameters.ofAnonymousUser("http://acc-sdk:8080");
            const client = await sdk.init(connectionParameters);
            client._transport = jest.fn();
            expect(client.isLogged()).toBeTruthy();
            await client.logon();
            expect(client.isLogged()).toBeTruthy();
            await client.logoff();
            expect(client.isLogged()).toBeTruthy();
        })
    })

    it("User agent string", async () => {
        const client = await Mock.makeClient();
        const ua = client.getUserAgentString();
        expect(ua.startsWith("@adobe/acc-js-sdk/")).toBeTruthy();
        expect(ua.endsWith(" ACC Javascript SDK")).toBeTruthy();
    })


    describe("PushEvent API", () => {
        it("Should generate the corect document root", async () => {
            const client = await Mock.makeClient();
            client._transport.mockReturnValueOnce(Mock.LOGON_RESPONSE);
            await client.NLWS.xtkSession.logon();

            client._transport.mockReturnValueOnce(Mock.GET_NMS_RTEVENT_SCHEMA_RESPONSE);
            client._transport.mockImplementationOnce(options => {
                const doc = DomUtil.parse(options.data);
                const body = DomUtil.findElement(doc.documentElement, "SOAP-ENV:Body");
                const method = DomUtil.getFirstChildElement(body);
                const event = DomUtil.findElement(method, "event");
                const rtEvent = DomUtil.findElement(event, "rtEvent");
                if (!rtEvent)
                    throw new Error("Did not find 'rtEvent' node");
                if (rtEvent.getAttribute("type") != "welcome")
                    throw new Error("Did not find 'type' attribute with 'welcome' value");

                return Promise.resolve(`<?xml version='1.0'?>
                        <SOAP-ENV:Envelope xmlns:xsd='http://www.w3.org/2001/XMLSchema' xmlns:xsi='http://www.w3.org/2001/XMLSchema-instance' xmlns:ns='urn:nms:rtEvent' xmlns:SOAP-ENV='http://schemas.xmlsoap.org/soap/envelope/'>
                        <SOAP-ENV:Body>
                        <PushEventResponse xmlns='urn:nms:rtEvent' SOAP-ENV:encodingStyle='http://schemas.xmlsoap.org/soap/encoding/'>
                        <plId xsi:type='xsd:long'>72057594039155998</plId>
                        </PushEventResponse>
                        </SOAP-ENV:Body>
                        </SOAP-ENV:Envelope>`);
            });
            await client.NLWS.nmsRtEvent.pushEvent({
                wishedChannel: 0,
                type: "welcome",
                email: "aggmorin@gmail.com",
                ctx: {
                  $firstName: "Alex"
                }
              });

            client._transport.mockReturnValueOnce(Mock.LOGOFF_RESPONSE);
            await client.NLWS.xtkSession.logoff();
        });
    });

    describe("/r/test API", () => {
        it("Should call test API", async () => {
            const client = await Mock.makeClient();
            client._transport.mockReturnValueOnce(Mock.LOGON_RESPONSE);
            await client.NLWS.xtkSession.logon();

            client._transport.mockReturnValueOnce(Mock.R_TEST);
            const test = await client.test();
            expect(test.build).toBe("9236");
            expect(test.date).toBe("2021-08-27 08:02:07.963-07");
            expect(test.host).toBe("xxxol.campaign.adobe.com");
            expect(test.instance).toBe("xxx_mkt_prod1");
            expect(test.localHost).toBe("xxxol-mkt-prod1-1");
            expect(test.sha1).toBe("cc45440");
            expect(test.sourceIP).toBe("193.104.215.11");
            expect(test.status).toBe("OK");

            client._transport.mockReturnValueOnce(Mock.LOGOFF_RESPONSE);
            await client.NLWS.xtkSession.logoff();
        });

        it("Should fail to call test API", async () => {
            const client = await Mock.makeClient();
            client._transport.mockReturnValueOnce(Mock.LOGON_RESPONSE);
            await client.NLWS.xtkSession.logon();

            client._transport.mockRejectedValueOnce(new HttpError(504, "This call failed"));
            await expect(client.test()).rejects.toMatchObject({ statusCode:504, message:"504 - Error calling method '/r/test': This call failed" });
        });
    })

    describe("/nl/jsp/ping.jsp API", () => {
        it("Should call ping API", async () => {
            const client = await Mock.makeClient();
            client._transport.mockReturnValueOnce(Mock.LOGON_RESPONSE);
            await client.NLWS.xtkSession.logon();

            client._transport.mockReturnValueOnce(Mock.PING);
            const ping = await client.ping();
            expect(ping.status).toBe("OK");
            expect(ping.timestamp).toBe("2021-08-27 15:43:48.862Z");

            client._transport.mockReturnValueOnce(Mock.LOGOFF_RESPONSE);
            await client.NLWS.xtkSession.logoff();
        });

        it("Truncated result from ping API", async () => {
            const client = await Mock.makeClient();
            client._transport.mockReturnValueOnce(Mock.LOGON_RESPONSE);
            await client.NLWS.xtkSession.logon();

            client._transport.mockReturnValueOnce(Promise.resolve("OK"));
            var ping = await client.ping();
            expect(ping.status).toBe("OK");
            expect(ping.timestamp).toBeUndefined();


            client._transport.mockReturnValueOnce(Promise.resolve("OK\n"));
            ping = await client.ping();
            expect(ping.status).toBe("OK");
            expect(ping.timestamp).toBeUndefined();

            client._transport.mockReturnValueOnce( Promise.resolve(""));
            ping = await client.ping();
            expect(ping.status).toBeUndefined();
            expect(ping.timestamp).toBeUndefined();

            client._transport.mockReturnValueOnce(Mock.LOGOFF_RESPONSE);
            await client.NLWS.xtkSession.logoff();
        });

        it("Should fail to call ping API", async () => {
            const client = await Mock.makeClient();
            client._transport.mockReturnValueOnce(Mock.LOGON_RESPONSE);
            await client.NLWS.xtkSession.logon();

            client._transport.mockRejectedValueOnce(new HttpError(504, "This call failed"));
            await expect(client.ping()).rejects.toMatchObject({ statusCode:504, message:"504 - Error calling method '/nl/jsp/ping.jsp': This call failed" });
        });

    });

    describe("/nl/jsp/mcPing.jsp API", () => {
        it("Should call mcPing API", async () => {
            const client = await Mock.makeClient();
            client._transport.mockReturnValueOnce(Mock.LOGON_RESPONSE);
            await client.NLWS.xtkSession.logon();

            client._transport.mockReturnValueOnce(Mock.MC_PING);
            const ping = await client.mcPing();
            expect(ping.status).toBe("Ok");
            expect(ping.timestamp).toBe("2021-08-27 15:48:07.893Z");
            expect(ping.eventQueueSize).toBe("7");
            expect(ping.eventQueueMaxSize).toBe("400");

            client._transport.mockReturnValueOnce(Mock.LOGOFF_RESPONSE);
            await client.NLWS.xtkSession.logoff();
        });

        it("Should return an error", async () => {
            const client = await Mock.makeClient();
            client._transport.mockReturnValueOnce(Mock.LOGON_RESPONSE);
            await client.NLWS.xtkSession.logon();

            client._transport.mockReturnValueOnce(Mock.MC_PING_ERROR);
            const ping = await client.mcPing();
            expect(ping.status).toBe("Error");
            expect(ping.timestamp).toBeUndefined();
            expect(ping.eventQueueSize).toBe("7");
            expect(ping.eventQueueMaxSize).toBe("400");

            client._transport.mockReturnValueOnce(Mock.LOGOFF_RESPONSE);
            await client.NLWS.xtkSession.logoff();
        });

        it("Should fail to call MC ping API", async () => {
            const client = await Mock.makeClient();
            client._transport.mockReturnValueOnce(Mock.LOGON_RESPONSE);
            await client.NLWS.xtkSession.logon();

            client._transport.mockRejectedValueOnce(new HttpError(504, "This call failed"));
            await expect(client.mcPing()).rejects.toMatchObject({ statusCode:504, message:"504 - Error calling method '/nl/jsp/mcPing.jsp': This call failed" });
        });


        it("Truncated result from mcping API", async () => {
            const client = await Mock.makeClient();
            client._transport.mockReturnValueOnce(Mock.LOGON_RESPONSE);
            await client.NLWS.xtkSession.logon();

            client._transport.mockReturnValueOnce(Promise.resolve("OK"));
            var ping = await client.mcPing();
            expect(ping.status).toBe("OK");
            expect(ping.timestamp).toBeUndefined();
            expect(ping.eventQueueSize).toBeUndefined();
            expect(ping.eventQueueMaxSize).toBeUndefined();

            client._transport.mockReturnValueOnce(Promise.resolve("OK\n"));
            ping = await client.mcPing();
            expect(ping.status).toBe("OK");
            expect(ping.timestamp).toBeUndefined();
            expect(ping.eventQueueSize).toBeUndefined();
            expect(ping.eventQueueMaxSize).toBeUndefined();

            client._transport.mockReturnValueOnce(Promise.resolve("OK\n\n"));
            ping = await client.mcPing();
            expect(ping.status).toBe("OK");
            expect(ping.timestamp).toBeUndefined();
            expect(ping.eventQueueSize).toBeUndefined();
            expect(ping.eventQueueMaxSize).toBeUndefined();

            client._transport.mockReturnValueOnce(Promise.resolve("OK\n\n7/"));
            ping = await client.mcPing();
            expect(ping.status).toBe("OK");
            expect(ping.timestamp).toBeUndefined();
            expect(ping.eventQueueSize).toBeUndefined();
            expect(ping.eventQueueMaxSize).toBeUndefined();

            client._transport.mockReturnValueOnce( Promise.resolve(""));
            ping = await client.mcPing();
            expect(ping.status).toBeUndefined();
            expect(ping.timestamp).toBeUndefined();
            expect(ping.eventQueueSize).toBeUndefined();
            expect(ping.eventQueueMaxSize).toBeUndefined();

            client._transport.mockReturnValueOnce( Promise.resolve("Error"));
            ping = await client.mcPing();
            expect(ping.status).toBe("Error");
            expect(ping.timestamp).toBeUndefined();
            expect(ping.eventQueueSize).toBeUndefined();
            expect(ping.eventQueueMaxSize).toBeUndefined();

            client._transport.mockReturnValueOnce(Mock.LOGOFF_RESPONSE);
            await client.NLWS.xtkSession.logoff();
        });
    });

    describe("Observers", () => {

        it("Should observe SOAP api Call (getOption)", async () => {
            const client = await Mock.makeClient();
            const expected = [
                "xtk:session#Logon", true,
                "xtk:persist#GetEntityIfMoreRecent", true,
                "xtk:session#GetOption", true,
            ];
            const observed = [];
            
            client.registerObserver({
                onSOAPCall: (soapCall) => {
                    const request = soapCall.request;
                    const soapAction = request.headers["SoapAction"];
                    observed.push(soapAction);
                },
                onSOAPCallSuccess: () => {
                    observed.push(true);
                }
            });
            client._transport.mockReturnValueOnce(Mock.LOGON_RESPONSE);
            client._transport.mockReturnValueOnce(Mock.GET_XTK_SESSION_SCHEMA_RESPONSE);
            await client.NLWS.xtkSession.logon();
            client._transport.mockReturnValueOnce(Mock.GET_DATABASEID_RESPONSE);
            var databaseId = await client.getOption("XtkDatabaseId");
            expect(databaseId).toBe("uFE80000000000000F1FA913DD7CC7C480041161C");

            expect(observed).toStrictEqual(expected);
        });

        it("Should observe SOAP call failure", async () => {
            const client = await Mock.makeClient();

            var observedException = undefined;
            client.registerObserver({
                onSOAPCallFailure: (soapCall, exception) => {
                    observedException = exception;
                }
            });
            client._transport.mockReturnValueOnce(Mock.LOGON_RESPONSE);
            client._transport.mockReturnValueOnce(Mock.GET_XTK_SESSION_SCHEMA_RESPONSE);
            await client.NLWS.xtkSession.logon();
            client._transport.mockReturnValueOnce(Promise.resolve(`<?xml version='1.0' encoding='UTF-8'?>
                        <SOAP-ENV:Envelope xmlns:xsd='http://www.w3.org/2001/XMLSchema' xmlns:xsi='http://www.w3.org/2001/XMLSchema-instance' xmlns:SOAP-ENV='http://schemas.xmlsoap.org/soap/envelope/' xmlns:ns='http://xml.apache.org/xml-soap'>
                            <SOAP-ENV:Body>
                                <SOAP-ENV:Fault>
                                <faultcode>faultcode</faultcode>
                                <faultstring>XXX-000000</faultstring>
                                <detail>detail</detail>
                                </SOAP-ENV:Fault>
                            </SOAP-ENV:Body>
                        </SOAP-ENV:Envelope>`));
            await expect(client.getOption("XtkDatabaseId")).rejects.toMatchObject({ errorCode: "XXX-000000" });
            expect(observedException).toMatchObject({ errorCode: "XXX-000000" });
            
        });

        it("Should ignore unregistering non-existant observers", async () => {
            const client = await Mock.makeClient();
            client.registerObserver({ onSOAPCall: () => {} });
            expect(client._observers.length).toBe(1);
            client.unregisterObserver({ onSOAPCall: () => {} });
            expect(client._observers.length).toBe(1);
        });

        it("Should unregister observer", async () => {
            const client = await Mock.makeClient();
            var countCalls = 0;
            var countSuccesses = 0;
            
            const observer1 = {
                onSOAPCall: () => { countCalls = countCalls + 1; },
                onSOAPCallSuccess: () => { countSuccesses = countSuccesses + 1; }
            };
            const observer2 = {
                onSOAPCallSuccess: () => { countSuccesses = countSuccesses + 1; }
            };
            client.registerObserver(observer1);
            client.registerObserver(observer2);
            client._transport.mockReturnValueOnce(Mock.LOGON_RESPONSE);
            await client.NLWS.xtkSession.logon();

            expect(countCalls).toBe(1);
            expect(countSuccesses).toBe(2);

            client.unregisterObserver(observer1);
            expect(client._observers.length).toBe(1);

            client._transport.mockReturnValueOnce(Mock.GET_XTK_SESSION_SCHEMA_RESPONSE);
            client._transport.mockReturnValueOnce(Mock.GET_DATABASEID_RESPONSE);
            await client.getOption("XtkDatabaseId");
            expect(countCalls).toBe(1);
            expect(countSuccesses).toBe(4);
        });

        it("Should unregister all observers", async () => {
            const client = await Mock.makeClient();
            var countCalls = 0;
            var countSuccesses = 0;
            
            const observer1 = {
                onSOAPCall: () => { countCalls = countCalls + 1; },
                onSOAPCallSuccess: () => { countSuccesses = countSuccesses + 1; }
            };
            const observer2 = {
                onSOAPCallSuccess: () => { countSuccesses = countSuccesses + 1; }
            };
            client.registerObserver(observer1);
            client.registerObserver(observer2);
            client._transport.mockReturnValueOnce(Mock.LOGON_RESPONSE);
            await client.NLWS.xtkSession.logon();

            expect(countCalls).toBe(1);
            expect(countSuccesses).toBe(2);

            client.unregisterAllObservers();
            expect(client._observers.length).toBe(0);

            client._transport.mockReturnValueOnce(Mock.GET_XTK_SESSION_SCHEMA_RESPONSE);
            client._transport.mockReturnValueOnce(Mock.GET_DATABASEID_RESPONSE);
            await client.getOption("XtkDatabaseId");
            expect(countCalls).toBe(1);
            expect(countSuccesses).toBe(2);
        });
      
        it("Should observe internal SOAP calls", async () => {
            const client = await Mock.makeClient();
            const expected = [
                "xtk:session#Logon", false,
                // This call is internal (issued by the framework, not by the called)
                "xtk:persist#GetEntityIfMoreRecent", true,
                "xtk:session#GetOption", false,
            ];
            const observed = [];
            
            client.registerObserver({
                onSOAPCall: (soapCall) => {
                    const request = soapCall.request;
                    const soapAction = request.headers["SoapAction"];
                    observed.push(soapAction);
                    observed.push(soapCall.internal);
                },
            });
            client._transport.mockReturnValueOnce(Mock.LOGON_RESPONSE);
            client._transport.mockReturnValueOnce(Mock.GET_XTK_SESSION_SCHEMA_RESPONSE);
            await client.NLWS.xtkSession.logon();
            client._transport.mockReturnValueOnce(Mock.GET_DATABASEID_RESPONSE);
            await client.getOption("XtkDatabaseId");
            expect(observed).toStrictEqual(expected);
        });
    })

    describe("Tracing Http calls", () => {
        it('Should trace HTTP successful call', async () => {
            const logs = await Mock.withMockConsole(async () => {
                const client = await Mock.makeClient();
                client.traceAPICalls(true);
                client._transport.mockReturnValueOnce(Mock.LOGON_RESPONSE);
                await client.NLWS.xtkSession.logon();
    
                client._transport.mockReturnValueOnce(Mock.PING);
                const ping = await client.ping();
                expect(ping.status).toBe("OK");
                expect(ping.timestamp).toBe("2021-08-27 15:43:48.862Z");
            })
            expect(logs.length).toBe(4);
            expect(logs[0]).toMatch(/SOAP.*request.*Logon/is)
            expect(logs[1]).toMatch(/SOAP.*response.*LogonResponse/is)
            expect(logs[2]).toMatch(/HTTP.*request.*nl.jsp.ping.jsp/is)
            expect(logs[3]).toMatch(/HTTP.*response.*OK/is)
        });

        it("Should trace HTTP call with no data and no answer", async () => {
            const logs = await Mock.withMockConsole(async () => {
                const client = await Mock.makeClient();
                client.traceAPICalls(true);
                client._transport.mockReturnValueOnce(Promise.resolve());
                await client._makeHttpCall({ method:"GET", url:"http://test.com" });
            });
            expect(logs.length).toBe(2);
            expect(logs[0]).toMatch(/HTTP.*request.*GET.*test.com/is)
            expect(logs[1]).toMatch(/HTTP.*response/is)
        })
        
        it("Should trace HTTP call with data and no answer", async () => {
            const logs = await Mock.withMockConsole(async () => {
                const client = await Mock.makeClient();
                client.traceAPICalls(true);
                client._transport.mockReturnValueOnce(Promise.resolve());
                await client._makeHttpCall({ method:"GET", url:"http://test.com", data:"Hello" });
            });
            expect(logs.length).toBe(2);
            expect(logs[0]).toMatch(/HTTP.*request.*GET.*test.com.*Hello/is)
            expect(logs[1]).toMatch(/HTTP.*response/is)
        })

        it('Should trace HTTP failed call', async () => {
            const logs = await Mock.withMockConsole(async () => {
                const client = await Mock.makeClient();
                client.traceAPICalls(true);
                client._transport.mockReturnValueOnce(Mock.LOGON_RESPONSE);
                await client.NLWS.xtkSession.logon();

                client._transport.mockRejectedValueOnce(new HttpError(504, "This call failed"));
                await expect(client.ping()).rejects.toMatchObject({ statusCode:504, message:"504 - Error calling method '/nl/jsp/ping.jsp': This call failed" });
            });
            expect(logs.length).toBe(4);
            expect(logs[0]).toMatch(/SOAP.*request.*Logon/is)
            expect(logs[1]).toMatch(/SOAP.*response.*LogonResponse/is)
            expect(logs[2]).toMatch(/HTTP.*request.*nl.jsp.ping.jsp/is)
            expect(logs[3]).toMatch(/HTTP.*failure/is)
        });
    })

    describe("Observing Http calls", () => {
        it('Should observe HTTP successful call', async () => {

            const observer = {
                onHTTPCall: jest.fn(),
                onHTTPCallSuccess: jest.fn()
            };

            const client = await Mock.makeClient();
            client.registerObserver(observer);
            client._transport.mockReturnValueOnce(Mock.LOGON_RESPONSE);
            await client.NLWS.xtkSession.logon();

            client._transport.mockReturnValueOnce(Mock.PING);
            await client.ping();

            expect(observer.onHTTPCall.mock.calls.length).toBe(1);
            expect(observer.onHTTPCall.mock.calls[0].length).toBe(2);    // 2 arguments
            expect(observer.onHTTPCall.mock.calls[0][0]).toMatchObject({
                headers: { },
                method: "GET",
                url: "http://acc-sdk:8080/nl/jsp/ping.jsp"
            });
            expect(observer.onHTTPCall.mock.calls[0][1]).toBeUndefined();
            
            expect(observer.onHTTPCallSuccess.mock.calls.length).toBe(1);
            expect(observer.onHTTPCallSuccess.mock.calls[0].length).toBe(2);    // 2 arguments
            expect(observer.onHTTPCallSuccess.mock.calls[0][0]).toMatchObject({
                headers: { },
                method: "GET",
                url: "http://acc-sdk:8080/nl/jsp/ping.jsp"
            });
            expect(observer.onHTTPCallSuccess.mock.calls[0][1]).toMatch("OK");
        });

        it('Should observe HTTP failed call', async () => {
            const observer = {
                onHTTPCallFailure: jest.fn()
            };

            const client = await Mock.makeClient();
            client.registerObserver(observer);
            client._transport.mockReturnValueOnce(Mock.LOGON_RESPONSE);
            await client.NLWS.xtkSession.logon();

            client._transport.mockRejectedValueOnce(new HttpError(504, "This call failed"));
            await expect(client.ping()).rejects.toMatchObject({ statusCode:504, message:"504 - Error calling method '/nl/jsp/ping.jsp': This call failed" });

            expect(observer.onHTTPCallFailure.mock.calls.length).toBe(1);
            expect(observer.onHTTPCallFailure.mock.calls[0].length).toBe(2);    // 2 arguments
            expect(observer.onHTTPCallFailure.mock.calls[0][0]).toMatchObject({
                headers: { },
                method: "GET",
                url: "http://acc-sdk:8080/nl/jsp/ping.jsp"
            });
            expect(observer.onHTTPCallFailure.mock.calls[0][1]).toMatchObject({ statusCode:504, statusText: "This call failed" });
        });
    });

    it('Should support empty observers', async () => {
        const observer = { };   // none of the functions are implemented

        const client = await Mock.makeClient();
        client.registerObserver(observer);
        client._transport.mockReturnValueOnce(Mock.LOGON_RESPONSE);
        await client.NLWS.xtkSession.logon();

        client._transport.mockReturnValueOnce(Mock.PING);
        await client.ping();

        expect(true).toBe(true);    // should reach here without failures
    });

    describe("HTTP call defaults", () => {
        it("Should default to GET method", async () => {
            const client = await Mock.makeClient();
            const observer = { onHTTPCall: jest.fn() };
            client.registerObserver(observer);
            client._transport.mockReturnValueOnce(Promise.resolve());
            await client._makeHttpCall({ url:"http://test.com"  });
            const request = observer.onHTTPCall.mock.calls[0][0];
            expect(request).toMatchObject({ method: "GET" });
        })


        it("Default to GET method should not override method", async () => {
            const client = await Mock.makeClient();
            const observer = { onHTTPCall: jest.fn() };
            client.registerObserver(observer);
            client._transport.mockReturnValueOnce(Promise.resolve());
            await client._makeHttpCall({ method: "POST", url:"http://test.com"  });
            const request = observer.onHTTPCall.mock.calls[0][0];
            expect(request).toMatchObject({ method: "POST" });
        })

        it("Should default to user agent header", async () => {
            const client = await Mock.makeClient();
            const observer = { onHTTPCall: jest.fn() };
            client.registerObserver(observer);
            client._transport.mockReturnValueOnce(Promise.resolve());
            await client._makeHttpCall({ url:"http://test.com"  });
            const request = observer.onHTTPCall.mock.calls[0][0];
            expect(request.headers['User-Agent']).toMatch('@adobe/acc-js-sdk');
        })

        it("Should support overwriting the user agent header", async () => {
            const client = await Mock.makeClient();
            const observer = { onHTTPCall: jest.fn() };
            client.registerObserver(observer);
            client._transport.mockReturnValueOnce(Promise.resolve());
            await client._makeHttpCall({ url:"http://test.com", headers:{'User-Agent': "My user agent"}  });
            const request = observer.onHTTPCall.mock.calls[0][0];
            expect(request).toMatchObject({ headers: { 'User-Agent': "My user agent" } });
        })
    });

    describe("Override transport", () => {
        it("Should override transport" , async() => {
            const client = await Mock.makeClient();
            const transport = jest.fn();
            client.setTransport(transport);
            client._transport.mockReturnValueOnce(Mock.LOGON_RESPONSE);
            await client.NLWS.xtkSession.logon();
            const calls = transport.mock.calls;
            expect(calls.length).toBe(1);
            expect(calls[0][0].data).toMatch("Logon");
        });
    })

<<<<<<< HEAD
    describe("Security token authentication", () => {
        // Security token authentication is used when embedding the SDK in Campaign: the session token
        // is provided by the browser as a cookie. The cookie is not readable by JavaScript code and
        // should be passed automatically by the browser, not by the SDK
        it("Should create logged client", async() => {
            const connectionParameters = sdk.ConnectionParameters.ofSecurityToken("http://acc-sdk:8080", "$security_token$");
            const client = await sdk.init(connectionParameters);
            client._transport = jest.fn();
            expect(client.isLogged()).toBeFalsy();
            await client.logon();
            expect(client.isLogged()).toBeTruthy();
            const logoff = client._transport.mockReturnValueOnce(Mock.LOGOFF_RESPONSE);
            await client.logoff();
            expect(client.isLogged()).toBeFalsy();
            // Ensure logoff has been called
            expect(logoff.mock.calls.length).toBe(1);
        })   
     })

    describe("Logon should always return a promise", () => {

        it("Should return a promise with UserPassword", async () => {
            const connectionParameters = sdk.ConnectionParameters.ofUserAndPassword("http://acc-sdk:8080", "$user$", "$password$");
            const client = await sdk.init(connectionParameters);
            client._transport = jest.fn();
            client._transport.mockReturnValueOnce(Mock.LOGON_RESPONSE);
            const result = client.logon();
            expect(result instanceof Promise).toBe(true);
            await result;
        })

        it("Should return a promise with UserAndServiceToken", async () => {
            const connectionParameters = sdk.ConnectionParameters.ofUserAndServiceToken("http://acc-sdk:8080", "$user$", "$service_token$");
            const client = await sdk.init(connectionParameters);
            client._transport = jest.fn();
            const result = client.logon();
            expect(result instanceof Promise).toBe(true);
            try {
                await result;
            } catch(ex) { /* result or exception is not handled */ }
        })

        it("Should return a promise with SessionToken", async () => {
            const connectionParameters = sdk.ConnectionParameters.ofSessionToken("http://acc-sdk:8080", "$session_token$");
            const client = await sdk.init(connectionParameters);
            client._transport = jest.fn();
            const result = client.logon();
            expect(result instanceof Promise).toBe(true);
            await result;
        })

        it("Should return a promise with SecurityToken", async () => {
            const connectionParameters = sdk.ConnectionParameters.ofSecurityToken("http://acc-sdk:8080", "$security_token$");
            const client = await sdk.init(connectionParameters);
            client._transport = jest.fn();
            const result = client.logon();
            expect(result instanceof Promise).toBe(true);
            await result;
        })

        it("Should return a promise with AnonymousUser", async () => {
            const connectionParameters = sdk.ConnectionParameters.ofAnonymousUser("http://acc-sdk:8080");
            const client = await sdk.init(connectionParameters);
            client._transport = jest.fn();
            const result = client.logon();
            expect(result instanceof Promise).toBe(true);
            await result;
        })
    })


=======
    describe("Should simulate server down", () => {
        it("Should simulate server down and up again", async () => {
            // Server is up and getOption
            const client = await Mock.makeClient();
            client._transport.mockReturnValueOnce(Mock.LOGON_RESPONSE);
            client._transport.mockReturnValueOnce(Mock.GET_XTK_SESSION_SCHEMA_RESPONSE);
            await client.NLWS.xtkSession.logon();
            client._transport.mockReturnValueOnce(Mock.GET_DATABASEID_RESPONSE);
            var databaseId = await client.getOption("XtkDatabaseId", false);
            expect(databaseId).toBe("uFE80000000000000F1FA913DD7CC7C480041161C");

            // Now simulate a connection error (server is down)
            const error = new Error("connect ECONNREFUSED 3.225.73.178:8080");
            error.code="ECONNREFUSED";
            error.errno="ECONNREFUSED";
            client._transport.mockReturnValueOnce(Promise.reject(error));
            await expect(client.getOption("XtkDatabaseId", false)).rejects.toMatchObject({
                message: "500 - Error calling method 'xtk:session#GetOption': Error (connect ECONNREFUSED 3.225.73.178:8080)"
            });

            // Server is back up again
            client._transport.mockReturnValueOnce(Mock.GET_DATABASEID_RESPONSE);
            databaseId = await client.getOption("XtkDatabaseId", false);
            expect(databaseId).toBe("uFE80000000000000F1FA913DD7CC7C480041161C")
        });
    })

    describe("Connection options", () => {
        it("Should set options cache TTL", async () => {
           const client = await Mock.makeClient({ optionCacheTTL: -1 });
           client._transport.mockReturnValueOnce(Mock.LOGON_RESPONSE);
           client._transport.mockReturnValueOnce(Mock.GET_XTK_SESSION_SCHEMA_RESPONSE);
           await client.NLWS.xtkSession.logon();
           // Get Option and cache result. Check the value is in cache
           client._transport.mockReturnValueOnce(Mock.GET_DATABASEID_RESPONSE);
           await client.getOption("XtkDatabaseId", true);
           expect(client._optionCache._cache["XtkDatabaseId"].value).toMatchObject({ type: 6, rawValue: "uFE80000000000000F1FA913DD7CC7C480041161C" });
           // Get it again, it should not use the cache (=> it should make a SOAP call)
           // To test if the SOAP call is made, we mock the SOAP call answer with a different result
           client._transport.mockReturnValueOnce(Promise.resolve(`<?xml version='1.0'?>
                    <SOAP-ENV:Envelope xmlns:xsd='http://www.w3.org/2001/XMLSchema' xmlns:xsi='http://www.w3.org/2001/XMLSchema-instance' xmlns:ns='urn:xtk:session' xmlns:SOAP-ENV='http://schemas.xmlsoap.org/soap/envelope/'>
                    <SOAP-ENV:Body>
                        <GetOptionResponse xmlns='urn:xtk:session' SOAP-ENV:encodingStyle='http://schemas.xmlsoap.org/soap/encoding/'>
                            <pstrValue xsi:type='xsd:string'>uFE80000000000000F1FA913DD7CC7C48004116FF</pstrValue>
                            <pbtType xsi:type='xsd:byte'>6</pbtType>
                        </GetOptionResponse>
                    </SOAP-ENV:Body>
                    </SOAP-ENV:Envelope>`));
            await client.getOption("XtkDatabaseId", true);
            expect(client._optionCache._cache["XtkDatabaseId"].value).toMatchObject({ type: 6, rawValue: "uFE80000000000000F1FA913DD7CC7C48004116FF" });
        })

        it("Should set default value for traceAPICalls", async () => {
            var client = await Mock.makeClient({ traceAPICalls: undefined });
            expect(client._traceAPICalls).toBeFalsy();
            client = await Mock.makeClient({ traceAPICalls: null });
            expect(client._traceAPICalls).toBeFalsy();
            client = await Mock.makeClient({ traceAPICalls: false });
            expect(client._traceAPICalls).toBeFalsy();
            client = await Mock.makeClient({ traceAPICalls: true });
            expect(client._traceAPICalls).toBeTruthy();
        })

        it("Should set default transport", async () => {
            var client = await Mock.makeClient({ transport: async () => {
                return "Hello";
            }});
            await expect(client._transport()).resolves.toBe("Hello");
        });
    })
>>>>>>> 0e5a287b
});<|MERGE_RESOLUTION|>--- conflicted
+++ resolved
@@ -1878,7 +1878,6 @@
         });
     })
 
-<<<<<<< HEAD
     describe("Security token authentication", () => {
         // Security token authentication is used when embedding the SDK in Campaign: the session token
         // is provided by the browser as a cookie. The cookie is not readable by JavaScript code and
@@ -1950,7 +1949,6 @@
     })
 
 
-=======
     describe("Should simulate server down", () => {
         it("Should simulate server down and up again", async () => {
             // Server is up and getOption
@@ -2021,5 +2019,5 @@
             await expect(client._transport()).resolves.toBe("Hello");
         });
     })
->>>>>>> 0e5a287b
+
 });